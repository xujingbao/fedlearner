--- conflicted
+++ resolved
@@ -46,12 +46,9 @@
 InvalidEventTime = -9223372036854775808
 InvalidRawId = ''.encode()
 
-<<<<<<< HEAD
 class VERSION(enum.Enum):
     V1 = 1
     V2 = 2
-=======
->>>>>>> 75ba33ed
 
 @contextmanager
 def make_tf_record_iter(fpath, options=None):
